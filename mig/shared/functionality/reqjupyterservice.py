#!/usr/bin/python
# -*- coding: utf-8 -*-
#
# --- BEGIN_HEADER ---
#
# reqjupyterservice - Redirect the user to a backend jupyter service host
# Copyright (C) 2003-2021  The MiG Project lead by Brian Vinter
#
# This file is part of MiG.
#
# MiG is free software: you can redistribute it and/or modify
# it under the terms of the GNU General Public License as published by
# the Free Software Foundation; either version 2 of the License, or
# (at your option) any later version.
#
# MiG is distributed in the hope that it will be useful,
# but WITHOUT ANY WARRANTY; without even the implied warranty of
# MERCHANTABILITY or FITNESS FOR A PARTICULAR PURPOSE.  See the
# GNU General Public License for more details.
#
# You should have received a copy of the GNU General Public License
# along with this program; if not, write to the Free Software
# Foundation, Inc., 51 Franklin Street, Fifth Floor, Boston, MA  02110-1301, USA.
#
# -- END_HEADER ---
#

"""Automatic home drive mount from jupyter
This backend makes two requests to the targeted jupyter service host.
The first authenticates against the jupyterhub server,
it passes the Remote-User header with the client_id's email.
The second request takes the newly instantiated ssh keyset and passes it to the
jupyterhub server via the Mount header.
Subsequently any potentially old keysets for this user is removed and the new
keyset is committed to the users configuration.jupyter_mount_files_dir
directory. Finally this active keyset is linked to the directory where the sftp
will check for a valid keyset and the users homedrive is linked to the same
location.

Finally the user is redirected to the jupyterhub home page where a new notebook
server can be instantiated and mount the users linked homedrive with the passed
keyset.
"""
from __future__ import print_function
from __future__ import absolute_import

from past.builtins import basestring
import os
import re
import socket
import sys
import time
import shutil
import random
<<<<<<< HEAD
import requests
if sys.version_info[0] >= 3:
    from urllib.parse import urljoin
else:
    from urlparse import urljoin

from mig.shared import returnvalues
from mig.shared.base import client_id_dir, extract_field, force_native_str
=======
try:
    import requests
except ImportError as err:
    requests = None

from mig.shared import returnvalues
from mig.shared.base import client_id_dir, extract_field
from mig.shared.conf import get_configuration_object
>>>>>>> 7b75f6a2
from mig.shared.defaults import session_id_bytes
from mig.shared.fileio import make_symlink, pickle, unpickle, write_file, \
    delete_symlink, delete_file
from mig.shared.functional import validate_input_and_cert, REJECT_UNSET
from mig.shared.httpsclient import unescape
from mig.shared.init import initialize_main_variables
from mig.shared.pwcrypto import generate_random_ascii
from mig.shared.ssh import generate_ssh_rsa_key_pair, tighten_key_perms
from mig.shared.workflows import create_workflow_session_id, \
    get_workflow_session_id


def __bail_out_requests(*args, **kwargs):
    """Helper for dynamic bail out on actual use"""
    raise Exception("jupyter functions require requests")


def __require_requests(func):
    """Internal helper to verify requests module availability on use"""
    if requests is None:
        return __bail_out_requests
    return func


def is_active(pickle_state, timeout=7200):
    """
    :param pickle_state: expects a pickle object dictionary that
    contains the field 'CREATED_TIMESTAMP' with a timestamp of when the pickle
    was established
    :param timeout: seconds in which the pickle_state is considered active
    default is 2 hours -> 7200 seconds
    :return: Boolean
    """
    assert isinstance(pickle_state, dict), "pickle_state is a dictionary: %r" % \
                                           pickle_state
    assert 'CREATED_TIMESTAMP' in pickle_state

    active = True
    active_time = int(time.time())\
        - int(pickle_state['CREATED_TIMESTAMP'])
    if active_time > timeout:
        active = False
    return active


def to_unix_account(input_str):
    """
    Extracts a set of valid characters from input_str and returns a
     32 character string that can be used as a unix account name
    :param mig: A string that is used to generate a valid unix account name.
    :return: None if failed or string with a maximum length of 32 characters
    """
    if not isinstance(input_str, basestring) or not input_str:
        return None
    input_str = input_str.lower()
    valid_unix_name = "".join(re.findall('[a-z0-9_.\-]+', input_str))
    if not valid_unix_name:
        return None
    return valid_unix_name[:32]


def mig_to_mount_adapt(mig):
    """
    :param mig: expects a dictionary containing mig state keys including,
    MOUNT_HOST, SESSIONID, MOUNTSSHPRIVATEKEY, TARGET_MOUNT_ADDR and PORT
    :return: returns a dictionary
    """
    mount_string = mig["TARGET_MOUNT_ADDR"]
    target_host = ""
    target_path = ""

    if "@" in mount_string and ":" in mount_string:
        # Expects that the mount_string is in the format
        # @mount_url:mount_path
        target_host = mount_string[mount_string.index("@")+1:mount_string.index(":")]
        target_path = mount_string[mount_string.index(":")+1:]        

    mount = {
        'targetHost': target_host,
        'username': mig['SESSIONID'],
        'privateKey': mig['MOUNTSSHPRIVATEKEY'],
        'targetPath': target_path,
        'port': "%s" % mig.get('PORT', 22)
    }
    return mount


def mig_to_user_adapt(mig):
    """
    :param mig: expects a dictionary containing a USER_CERT key that defines
    the users unique x509 Distinguish Name.
    :return: a dictionary that is ready to send to a jupyterhub host
    """
    user = {
        'CERT': mig['USER_CERT']
    }
    if 'USER_EMAIL' in mig:
        unix_name = to_unix_account(['USER_EMAIL'])
        if unix_name:
            user['UNIX_NAME'] = unix_name
    return user


def mig_to_workflows_adapt(mig):
    """
    :param mig: expects a dictionary containing mig state keys including,
    WORKFLOWS_URL, WORKFLOWS_SESSIONID.
    :return: returns a dictionary
    """
    workflows = {}
    if 'WORKFLOWS_URL' in mig:
        workflows.update({'WORKFLOWS_URL': mig['WORKFLOWS_URL']})
    if 'WORKFLOWS_SESSION_ID' in mig:
        workflows.update({'WORKFLOWS_SESSION_ID': mig['WORKFLOWS_SESSION_ID']})
    return workflows


def remove_jupyter_mount(jupyter_mount_path, configuration):
    """
    :param jupyter_mount_path path to a jupyter mount pickle state file
    :param configuration the MiG configuration object
    :return: void
    """

    filename = os.path.basename(jupyter_mount_path)
    link_home = configuration.sessid_to_jupyter_mount_link_home
    # Remove jupyter mount session symlinks for the default sftp service
    for link in os.listdir(link_home):
        if link in filename:
            delete_symlink(os.path.join(link_home, link),
                           configuration.logger)

    # Remove subsys sftp files
    if configuration.site_enable_sftp_subsys:
        auth_dir = os.path.join(configuration.mig_system_files,
                                'jupyter_mount')
        for auth_file in os.listdir(auth_dir):
            if auth_file.split('.authorized_keys')[0] in filename:
                delete_file(os.path.join(auth_dir, auth_file),
                            configuration.logger)

    # Remove old pickle state file
    delete_file(jupyter_mount_path, configuration.logger)


def get_newest_mount(jupyter_mounts):
    """
    Finds the most recent jupyter mount
    :param jupyter_mounts: Expects a list of jupyter_mount
    dictionaries. Furthermore that each dictionary has a state key that contains
    the unpickled content of a jupyter state file.
    :return: (newest_mount, [older_mounts]),
    if jupyter_mounts is empty (None, []) is returned.
    """
    if not jupyter_mounts:
        return None, []

    old_mounts = []
    latest = jupyter_mounts.pop(0)
    for mount in jupyter_mounts:
        if int(latest['state']['CREATED_TIMESTAMP']) \
                < int(mount['state']['CREATED_TIMESTAMP']):
            old_mounts.append(latest)
            latest = mount
        else:
            old_mounts.append(mount)
    return latest, old_mounts

@__require_requests
def get_host_from_service(configuration, service, base_url=None):
    """
    Returns a URL from one of the services available hosts,
    if no active host is found None is returned.
    :param configuration: The MiG Configuration object
    :param service: A service object that an active hosts should be found from
    :param base_url: An optional postfix URL path that will be appended to the selected service host
    when trying to connect to the service.
    :return: url string or None
    """
    _logger = configuration.logger
    hosts = service['service_hosts'].split(" ")
    _logger.info("hosts %s" % hosts)
    while hosts:
        if len(hosts) == 1:
            rng = 0
        else:
            rng = random.randrange(0, len(hosts) - 1)
        try:
            with requests.session() as session:
                _logger.info("requsting url: %s%s" % (hosts[rng], base_url))
                if base_url:
                    session.get(hosts[rng] + base_url)
                else:
                    session.get(hosts[rng])
                return hosts[rng]
        except requests.ConnectionError as err:
            _logger.error("Failed to establish connection to %s error %s" %
                          (hosts[rng], err))
            hosts.pop(rng)
    return None


def jupyter_host(configuration, output_objects, user, url):
    """
    Returns the users jupyterhub host
    :param configuration: the MiG Configuration object
    :param output_objects:
    :param user: the user identifier used in the Remote-User header to
    authenticate against the jupyterhub server
    :param url: the target url of the jupyter host
    :return: output_objects and a 200 OK status for the webserver to return
    to the client
    """
    _logger = configuration.logger
    _logger.info("User: %s finished, redirecting to the jupyter host at: %s"
                 % (user, url))
    headers = [('Location', url), ('Remote-User', user)]
    output_objects.append({'object_type': 'start', 'headers': headers})
    return (output_objects, returnvalues.OK)


def jupyterhub_session_post_request(session, url, params=None, **kwargs):
    """
    Sends a post request to an url
    :param session: the session object that can be used to conduct the post request
    :param url: the designated URL that the post request is sent to
    :param params: parameters to pass to the post request
    :return: the response object from the post request
    """
    if not params:
        params = {}

    if "_xsrf" in session.cookies:
        params = {"_xsrf": session.cookies['_xsrf']}

    return session.post(url, params=params, **kwargs)


def reset(configuration):
    """Helper function to clean up all jupyter directories and mounts
    :param configuration: the MiG Configuration object
    """
    configuration = get_configuration_object()
    auth_path = os.path.join(configuration.mig_system_files,
                             'jupyter_mount')
    mnt_path = configuration.jupyter_mount_files_dir
    link_path = configuration.sessid_to_jupyter_mount_link_home
    if os.path.exists(auth_path):
        shutil.rmtree(auth_path)

    if os.path.exists(mnt_path):
        shutil.rmtree(mnt_path)

    if os.path.exists(link_path):
        shutil.rmtree(link_path)


def valid_jupyter_service(configuration, service):
    """
    Function that validates that the
    passed service is correctly structured.
    :param configuration: the MiG Configuration object
    :param service: a service dictionary object that describes a jupyter service
    """
    _logger = configuration.logger
    if not isinstance(service, dict):
        _logger.error('The jupyter service %s has an incorrect structure %s,'
                      ' requires dictionary' % (service, type(service)))
        return False

    if 'service_name' not in service:
        _logger.error(
            "The jupyter service %s is missing a required service_name key"
            % service)
        return False

    if 'service_hosts' not in service:
        _logger.error(
            "The jupyter service %s is missing a required hosts key"
            % service)
        return False
    return True


def signature():
    """Signature of the main function"""
    defaults = {
        'service': REJECT_UNSET
    }
    return ['', defaults]

@__require_requests
def main(client_id, user_arguments_dict):
    """Main function used by front end"""
    (configuration, logger, output_objects, op_name) = \
        initialize_main_variables(client_id, op_header=False)
    client_dir = client_id_dir(client_id)
    defaults = signature()[1]
    (validate_status, accepted) = validate_input_and_cert(
        user_arguments_dict,
        defaults,
        output_objects,
        client_id,
        configuration,
        allow_rejects=False,
    )

    if not validate_status:
        return (accepted, returnvalues.CLIENT_ERROR)

    logger.debug("User: %s executing %s" % (client_id, op_name))
    if not configuration.site_enable_jupyter:
        output_objects.append(
            {'object_type': 'error_text', 'text':
             'The Jupyter service is not enabled on the system'})
        return (output_objects, returnvalues.SYSTEM_ERROR)

    if not configuration.site_enable_sftp_subsys and not \
            configuration.site_enable_sftp:
        output_objects.append(
            {'object_type': 'error_text', 'text':
             'The required sftp service is not enabled on the system'})
        return (output_objects, returnvalues.SYSTEM_ERROR)
<<<<<<< HEAD

    if configuration.site_enable_sftp or configuration.site_enable_sftp_subsys:
        sftp_port = configuration.user_sftp_show_port
=======
    sftp_port = configuration.user_sftp_show_port
>>>>>>> 7b75f6a2

    requested_service = accepted['service'][-1]
    service = {k: v for options in configuration.jupyter_services
               for k, v in options.items()
               if options['service_name'] == requested_service}

    if not service:
        valid_services = [options['name']
                          for options in configuration.jupyter_services]
        output_objects.append(
            {'object_type': 'error_text',
             'text': '%s is not a valid jupyter service, '
             'allowed include %s' % (requested_service, valid_services)})
        return (output_objects, returnvalues.SYSTEM_ERROR)

    valid_service = valid_jupyter_service(configuration, service)
    if not valid_service:
        output_objects.append(
            {'object_type': 'error_text',
             'text': 'The service %s appears to be misconfigured, '
             'please contact a system administrator about this issue'
             % requested_service}
        )
        return (output_objects, returnvalues.SYSTEM_ERROR)

    host = get_host_from_service(configuration, service, base_url="/%s" % service["service_name"])
    # Get an active jupyterhost
    if not host:
        logger.error("No active jupyterhub host could be found")
        output_objects.append(
            {'object_type': 'error_text', 'text':
             'Failed to establish connection to the %s Jupyter service' %
             service['service_name']})
        output_objects.append({'object_type': 'link',
                               'destination': 'jupyter.py',
                               'text': 'Back to Jupyter services overview'})
        return (output_objects, returnvalues.SYSTEM_ERROR)

    remote_user = unescape(os.environ.get('REMOTE_USER', '')).strip()
    if not remote_user:
        logger.error("Can't connect to jupyter with an empty REMOTE_USER "
                     "environment variable")
        output_objects.append(
            {'object_type': 'error_text', 'text':
             'Failed to establish connection to the Jupyter service'})
        return (output_objects, returnvalues.CLIENT_ERROR)
    # Ensure the remote_user dict can be http posted
    remote_user = "%s" % remote_user

    # TODO, activate admin info
    # remote_user = {'USER': username, 'IS_ADMIN': is_admin(client_id,
    #                                                      configuration,
    # logger)}

    # Regular sftp path
    mnt_path = os.path.join(configuration.jupyter_mount_files_dir, client_dir)
    # Subsys sftp path
    subsys_path = os.path.join(configuration.mig_system_files,
                               'jupyter_mount')
    # sftp session path
    link_home = configuration.sessid_to_jupyter_mount_link_home

    user_home_dir = os.path.join(configuration.user_home, client_dir)

    # Preparing prerequisites
    if not os.path.exists(mnt_path):
        os.makedirs(mnt_path)

    if not os.path.exists(link_home):
        os.makedirs(link_home)

    if configuration.site_enable_sftp_subsys:
        if not os.path.exists(subsys_path):
            os.makedirs(subsys_path)

    # Make sure ssh daemon does not complain
    tighten_key_perms(configuration, client_id)

    url_service = urljoin('/', service['service_name'])
    url_home = urljoin(url_service + "/", 'home')

    url_base = urljoin(host, service['service_name'])
    url_hub = urljoin(url_base + "/", 'hub')
    url_auth = urljoin(url_hub + "/", 'login')
    url_data = urljoin(url_hub + "/", 'set-user-data')

    # Does the client home dir contain an active mount key
    # If so just keep on using it.
    jupyter_mount_files = [os.path.join(mnt_path, jfile) for jfile in
                           os.listdir(mnt_path)
                           if jfile.endswith('.jupyter_mount')]

    logger.info("User: %s mount files: %s"
                % (client_id, "\n".join(jupyter_mount_files)))
    logger.debug("Remote-User %s" % remote_user)
    active_mounts = []
    for jfile in jupyter_mount_files:
        jupyter_dict = unpickle(jfile, logger)
        if not jupyter_dict:
            # Remove failed unpickle
            logger.error("Failed to unpickle %s removing it" % jfile)
            remove_jupyter_mount(jfile, configuration)
        else:
            # Mount has been timed out
            if not is_active(jupyter_dict):
                remove_jupyter_mount(jfile, configuration)
            else:
                # Valid mount
                active_mounts.append({'path': jfile, 'state': jupyter_dict})

    logger.debug("User: %s active keys: %s" %
                 (client_id,
                  "\n".join([mount['path'] for mount in active_mounts])))

    # If multiple are active, remove oldest
    active_mount, old_mounts = get_newest_mount(active_mounts)
    for mount in old_mounts:
        remove_jupyter_mount(mount['path'], configuration)

    # A valid active key is already present redirect straight to the jupyter
    # service, pass most recent mount information
    if active_mount is not None:
        mount_dict = mig_to_mount_adapt(active_mount['state'])
        user_dict = mig_to_user_adapt(active_mount['state'])
        logger.debug("Existing header values, Mount: %s User: %s"
                     % (mount_dict, user_dict))

        auth_header = {'Remote-User': remote_user}
        user_post_data = {
            'mount_data': mount_dict,
            'user_data': user_dict
        }
        # TODO, ask David if this needed in the future?
        if configuration.site_enable_workflows:
            workflows_dict = mig_to_workflows_adapt(active_mount['state'])
            if not workflows_dict:
                # No cached workflows session could be found -> refresh with a
                # one
                workflow_session_id = get_workflow_session_id(configuration,
                                                              client_id)
                if not workflow_session_id:
                    workflow_session_id = create_workflow_session_id(configuration,
                                                                     client_id)
                # TODO get these dynamically
                workflows_url = configuration.migserver_https_sid_url + \
                    '/cgi-sid/jsoninterface.py?output_format=json'
                workflows_dict = {
                    'WORKFLOWS_URL': workflows_url,
                    'WORKFLOWS_SESSION_ID': workflow_session_id}

            logger.debug("Existing header values, Workflows: %s"
                         % workflows_dict)
            user_post_data['workflows_data'] = {'Session': workflows_dict}

        with requests.session() as session:
            # Refresh cookies
            session.get(url_hub)
            # Authenticate and submit data
            response = jupyterhub_session_post_request(session, url_auth, headers=auth_header)
            if response.status_code == 200:
                for user_data_type, user_data in user_post_data.items():
                    response = jupyterhub_session_post_request(session, url_data, json={user_data_type: user_data})
                    if response.status_code != 200:
                        logger.error(
                            "Jupyter: User %s failed to submit data %s to %s"
                            % (client_id, user_data, url_data))
            else:
                logger.error(
                    "Jupyter: User %s failed to authenticate against %s"
                    % (client_id, url_auth))

        # Redirect client to jupyterhub
        return jupyter_host(configuration, output_objects, remote_user,
                            url_home)

    # Create a new keyset
    # Create login session id
    session_id = generate_random_ascii(2*session_id_bytes,
                                       charset='0123456789abcdef')

    # Generate private/public keys
    (mount_private_key, mount_public_key) = generate_ssh_rsa_key_pair(
        encode_utf8=True
    )

    logger.debug("User: %s - Creating a new jupyter mount keyset - "
                 "private_key: %s public_key: %s "
                 % (client_id, mount_private_key, mount_public_key))

    # Known hosts
    sftp_addresses = socket.gethostbyname_ex(
        configuration.user_sftp_show_address or socket.getfqdn())

    # Write the authorization file
    auth_content = []
    str_mount_public_key = force_native_str(mount_public_key)
    # Subsys sftp support
    if configuration.site_enable_sftp_subsys:
        # Restrict possible mount agent
        restrict_opts = 'no-agent-forwarding,no-port-forwarding,no-pty,'
        restrict_opts += 'no-user-rc,no-X11-forwarding'
        restrictions = '%s' % restrict_opts
        auth_content.append('%s %s\n' % (restrictions, str_mount_public_key))
    else:
        auth_content.append('%s\n' % str_mount_public_key)

    # Write auth file
    write_file(
        '\n'.join(auth_content),
        os.path.join(subsys_path, session_id + '.authorized_keys'),
        logger, umask=0o27
    )

    jupyter_dict = {
        'MOUNT_HOST': configuration.short_title,
        'SESSIONID': session_id,
        'USER_CERT': client_id,
        # don't need fraction precision, also not all systems provide fraction
        # precision.
        'CREATED_TIMESTAMP': int(time.time()),
        'MOUNTSSHPRIVATEKEY': mount_private_key,
        'MOUNTSSHPUBLICKEY': mount_public_key,
        # Used by the jupyterhub to know which host to mount against
        'TARGET_MOUNT_ADDR': "@" + sftp_addresses[0] + ":",
        'PORT': sftp_port
    }
    client_email = extract_field(client_id, 'email')
    if client_email:
        jupyter_dict.update({'USER_EMAIL': client_email})

    if configuration.site_enable_workflows:
        workflow_session_id = get_workflow_session_id(configuration, client_id)
        if not workflow_session_id:
            workflow_session_id = create_workflow_session_id(configuration,
                                                             client_id)
        # TODO get these dynamically
        workflows_url = configuration.migserver_https_sid_url + \
            '/cgi-sid/jsoninterface.py?output_format=json'

        jupyter_dict.update({
            'WORKFLOWS_URL': workflows_url,
            'WORKFLOWS_SESSION_ID': workflow_session_id
        })

    # Only post the required keys, adapt to API expectations
    mount_dict = mig_to_mount_adapt(jupyter_dict)
    user_dict = mig_to_user_adapt(jupyter_dict)
    workflows_dict = mig_to_workflows_adapt(jupyter_dict)
    logger.debug("User: %s Mount header: %s" % (client_id, mount_dict))
    logger.debug("User: %s User header: %s" % (client_id, user_dict))
    if workflows_dict:
        logger.debug("User: %s Workflows header: %s" % (client_id,
                                                        workflows_dict))

    # Auth and pass a new set of valid mount keys
    auth_header = {'Remote-User': remote_user}
    user_post_data = {
        'mount_data': mount_dict,
        'user_data': user_dict
    }

    if workflows_dict:
        user_post_data['workflows_data'] = {'Session': workflows_dict}

    # First login
    with requests.session() as session:
        # Refresh cookies
        session.get(url_hub)
        # Authenticate
        response = jupyterhub_session_post_request(session, url_auth, headers=auth_header)
        if response.status_code == 200:
            for user_data_type, user_data in user_post_data.items():
                response = jupyterhub_session_post_request(session, url_data, json={user_data_type: user_data})
                if response.status_code != 200:
                    logger.error("Jupyter: User %s failed to submit data %s to %s"
                                % (client_id, user_data, url_data))
        else:
            logger.error("Jupyter: User %s failed to authenticate against %s"
                         % (client_id, url_auth))

    # Update pickle with the new valid key
    jupyter_mount_state_path = os.path.join(mnt_path,
                                            session_id + '.jupyter_mount')

    pickle(jupyter_dict, jupyter_mount_state_path, logger)

    # Link jupyter pickle state file
    linkdest_new_jupyter_mount = os.path.join(mnt_path,
                                              session_id + '.jupyter_mount')

    linkloc_new_jupyter_mount = os.path.join(link_home,
                                             session_id + '.jupyter_mount')
    make_symlink(linkdest_new_jupyter_mount, linkloc_new_jupyter_mount, logger)

    # Link userhome
    linkloc_user_home = os.path.join(link_home, session_id)
    make_symlink(user_home_dir, linkloc_user_home, logger)

    return jupyter_host(configuration, output_objects, remote_user, url_home)


if __name__ == "__main__":
    if not os.environ.get('MIG_CONF', ''):
        conf_path = os.path.join(os.path.dirname(sys.argv[0]),
                                 '..', '..', 'server', 'MiGserver.conf')
        os.environ['MIG_CONF'] = conf_path
    conf = get_configuration_object()
    request_uri = "/dag/user/rasmus.munk@nbi.ku.dk"
    if sys.argv[1:]:
        if sys.argv[1] == 'reset':
            reset(conf)
            exit(0)
        request_uri = sys.argv[1]
    os.environ['REQUEST_URI'] = request_uri
    query_string = ''
    if sys.argv[2:]:
        query_string = sys.argv[2]
    os.environ['QUERY_STRING'] = query_string
    client_id = "/C=DK/ST=NA/L=NA/O=NBI/OU=NA/CN=" \
                "Rasmus Munk/emailAddress=rasmus.munk@nbi.ku.dk"
    if sys.argv[3:]:
        client_id = sys.argv[3]
    os.environ['SSL_CLIENT_S_DN'] = client_id
    print(main(client_id, {}))<|MERGE_RESOLUTION|>--- conflicted
+++ resolved
@@ -52,8 +52,10 @@
 import time
 import shutil
 import random
-<<<<<<< HEAD
-import requests
+try:
+    import requests
+except ImportError as err:
+    requests = None
 if sys.version_info[0] >= 3:
     from urllib.parse import urljoin
 else:
@@ -61,16 +63,7 @@
 
 from mig.shared import returnvalues
 from mig.shared.base import client_id_dir, extract_field, force_native_str
-=======
-try:
-    import requests
-except ImportError as err:
-    requests = None
-
-from mig.shared import returnvalues
-from mig.shared.base import client_id_dir, extract_field
 from mig.shared.conf import get_configuration_object
->>>>>>> 7b75f6a2
 from mig.shared.defaults import session_id_bytes
 from mig.shared.fileio import make_symlink, pickle, unpickle, write_file, \
     delete_symlink, delete_file
@@ -394,13 +387,7 @@
             {'object_type': 'error_text', 'text':
              'The required sftp service is not enabled on the system'})
         return (output_objects, returnvalues.SYSTEM_ERROR)
-<<<<<<< HEAD
-
-    if configuration.site_enable_sftp or configuration.site_enable_sftp_subsys:
-        sftp_port = configuration.user_sftp_show_port
-=======
     sftp_port = configuration.user_sftp_show_port
->>>>>>> 7b75f6a2
 
     requested_service = accepted['service'][-1]
     service = {k: v for options in configuration.jupyter_services
